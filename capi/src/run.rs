--- conflicted
+++ resolved
@@ -89,17 +89,11 @@
     show_platform: bool,
     show_variables: bool,
 ) -> *const c_char {
-<<<<<<< HEAD
-    output_str(
-        acc(&this).extended_category_name(show_region, show_platform, show_variables),
-    )
-=======
-    output_str(acc(this).extended_category_name(
+    output_str(acc(&this).extended_category_name(
         show_region,
         show_platform,
         show_variables,
     ))
->>>>>>> b0d670d3
 }
 
 #[no_mangle]
